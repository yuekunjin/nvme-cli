CFLAGS ?= -O2 -g -Wall -Werror
override CFLAGS += -std=gnu99 -I.
override CPPFLAGS += -D_GNU_SOURCE -D__CHECK_ENDIAN__
LIBUUID = $(shell $(LD) -o /dev/null -luuid >/dev/null 2>&1; echo $$?)
LIBHUGETLBFS = $(shell $(LD) -o /dev/null -lhugetlbfs >/dev/null 2>&1; echo $$?)
HAVE_SYSTEMD = $(shell pkg-config --exists libsystemd  --atleast-version=242; echo $$?)
LIBJSONC = $(shell $(LD) -o /dev/null -ljson-c >/dev/null 2>&1; echo $$?)
NVME = nvme
INSTALL ?= install
DESTDIR =
DESTDIROLD = /usr/local/sbin
PREFIX ?= /usr
SYSCONFDIR = /etc
SBINDIR = $(PREFIX)/sbin
LIBDIR ?= $(PREFIX)/lib
SYSTEMDDIR ?= $(LIBDIR)/systemd
UDEVDIR ?= $(SYSCONFDIR)/udev
UDEVRULESDIR ?= $(UDEVDIR)/rules.d
DRACUTDIR ?= $(LIBDIR)/dracut
LIB_DEPENDS =

ifeq ($(LIBUUID),0)
	override LDFLAGS += -luuid
	override CFLAGS += -DLIBUUID
	override LIB_DEPENDS += uuid
endif

ifeq ($(LIBHUGETLBFS),0)
	override LDFLAGS += -lhugetlbfs
	override CFLAGS += -DLIBHUGETLBFS
	override LIB_DEPENDS += hugetlbfs
endif

INC=-Iutil

ifeq ($(HAVE_SYSTEMD),0)
	override LDFLAGS += -lsystemd
	override CFLAGS += -DHAVE_SYSTEMD
endif

ifeq ($(LIBJSONC), 0)
	override LDFLAGS += -ljson-c
	override CFLAGS += -DLIBJSONC
endif

RPMBUILD = rpmbuild
TAR = tar
RM = rm -f

AUTHOR=Keith Busch <kbusch@kernel.org>

ifneq ($(findstring $(MAKEFLAGS),s),s)
ifndef V
	QUIET_CC	= @echo '   ' CC $@;
endif
endif

default: $(NVME)

NVME-VERSION-FILE: FORCE
	@$(SHELL_PATH) ./NVME-VERSION-GEN
-include NVME-VERSION-FILE
override CFLAGS += -DNVME_VERSION='"$(NVME_VERSION)"'

NVME_DPKG_VERSION=1~`lsb_release -sc`

OBJS := nvme-print.o nvme-ioctl.o nvme-rpmb.o \
	nvme-lightnvm.o fabrics.o nvme-models.o plugin.o \
	nvme-status.o nvme-filters.o nvme-topology.o

<<<<<<< HEAD
UTIL_OBJS := util/argconfig.o util/suffix.o util/parser.o
ifneq ($(LIBJSONC), 0)
override UTIL_OBJS += util/json.o
endif
=======
UTIL_OBJS := util/argconfig.o util/suffix.o util/json.o util/parser.o \
	util/cleanup.o util/log.o
>>>>>>> 3d0fd633

PLUGIN_OBJS :=					\
	plugins/intel/intel-nvme.o		\
	plugins/amzn/amzn-nvme.o		\
	plugins/lnvm/lnvm-nvme.o		\
	plugins/memblaze/memblaze-nvme.o	\
	plugins/wdc/wdc-nvme.o			\
	plugins/wdc/wdc-utils.o			\
	plugins/huawei/huawei-nvme.o		\
	plugins/netapp/netapp-nvme.o		\
	plugins/toshiba/toshiba-nvme.o		\
	plugins/micron/micron-nvme.o		\
	plugins/seagate/seagate-nvme.o 		\
	plugins/virtium/virtium-nvme.o		\
	plugins/shannon/shannon-nvme.o		\
	plugins/dera/dera-nvme.o 		\
	plugins/scaleflux/sfx-nvme.o		\
	plugins/transcend/transcend-nvme.o	\
	plugins/zns/zns.o	        		\
	plugins/zns/zns.o			\
	plugins/nvidia/nvidia-nvme.o        \
	plugins/ymtc/ymtc-nvme.o

nvme: nvme.c nvme.h $(OBJS) $(PLUGIN_OBJS) $(UTIL_OBJS) NVME-VERSION-FILE
	$(QUIET_CC)$(CC) $(CPPFLAGS) $(CFLAGS) $(INC) $< -o $(NVME) $(OBJS) $(PLUGIN_OBJS) $(UTIL_OBJS) $(LDFLAGS)

verify-no-dep: nvme.c nvme.h $(OBJS) $(UTIL_OBJS) NVME-VERSION-FILE
	$(QUIET_CC)$(CC) $(CPPFLAGS) $(CFLAGS) $(INC) $< -o $@ $(OBJS) $(UTIL_OBJS) $(LDFLAGS)

nvme.o: nvme.c nvme.h nvme-print.h nvme-ioctl.h util/argconfig.h util/suffix.h nvme-lightnvm.h fabrics.h
	$(QUIET_CC)$(CC) $(CPPFLAGS) $(CFLAGS) $(INC) -c $<

%.o: %.c %.h nvme.h linux/nvme.h linux/nvme_ioctl.h nvme-ioctl.h nvme-print.h util/argconfig.h
	$(QUIET_CC)$(CC) $(CPPFLAGS) $(CFLAGS) $(INC) -o $@ -c $<

%.o: %.c nvme.h linux/nvme.h linux/nvme_ioctl.h nvme-ioctl.h nvme-print.h util/argconfig.h
	$(QUIET_CC)$(CC) $(CPPFLAGS) $(CFLAGS) $(INC) -o $@ -c $<

doc: $(NVME)
	$(MAKE) -C Documentation

test:
	$(MAKE) -C tests/ run

all: doc

clean:
	$(RM) $(NVME) $(OBJS) $(PLUGIN_OBJS) $(UTIL_OBJS) *~ a.out NVME-VERSION-FILE *.tar* nvme.spec version control nvme-*.deb 70-nvmf-autoconnect.conf
	$(MAKE) -C Documentation clean
	$(RM) tests/*.pyc
	$(RM) verify-no-dep

clobber: clean
	$(MAKE) -C Documentation clobber

install-man:
	$(MAKE) -C Documentation install-no-build

install-bin: default
	$(RM) $(DESTDIROLD)/nvme
	$(INSTALL) -d $(DESTDIR)$(SBINDIR)
	$(INSTALL) -m 755 nvme $(DESTDIR)$(SBINDIR)

install-bash-completion:
	$(INSTALL) -d $(DESTDIR)$(PREFIX)/share/bash-completion/completions
	$(INSTALL) -m 644 -T ./completions/bash-nvme-completion.sh $(DESTDIR)$(PREFIX)/share/bash-completion/completions/nvme

install-systemd:
	$(INSTALL) -d $(DESTDIR)$(SYSTEMDDIR)/system
	$(INSTALL) -m 644 ./nvmf-autoconnect/systemd/* $(DESTDIR)$(SYSTEMDDIR)/system

install-udev:
	$(INSTALL) -d $(DESTDIR)$(UDEVRULESDIR)
	$(INSTALL) -m 644 ./nvmf-autoconnect/udev-rules/* $(DESTDIR)$(UDEVRULESDIR)

install-dracut: 70-nvmf-autoconnect.conf
	$(INSTALL) -d $(DESTDIR)$(DRACUTDIR)/dracut.conf.d
	$(INSTALL) -m 644 $< $(DESTDIR)$(DRACUTDIR)/dracut.conf.d

install-zsh-completion:
	$(INSTALL) -d $(DESTDIR)$(PREFIX)/share/zsh/site-functions
	$(INSTALL) -m 644 -T ./completions/_nvme $(DESTDIR)$(PREFIX)/share/zsh/site-functions/_nvme

install-hostparams: install-etc
	if [ ! -s $(DESTDIR)$(SYSCONFDIR)/nvme/hostnqn ]; then \
		echo `$(DESTDIR)$(SBINDIR)/nvme gen-hostnqn` > $(DESTDIR)$(SYSCONFDIR)/nvme/hostnqn; \
	fi
	if [ ! -s $(DESTDIR)$(SYSCONFDIR)/nvme/hostid ]; then \
		uuidgen > $(DESTDIR)$(SYSCONFDIR)/nvme/hostid; \
	fi

install-etc:
	$(INSTALL) -d $(DESTDIR)$(SYSCONFDIR)/nvme
	touch $(DESTDIR)$(SYSCONFDIR)/nvme/hostnqn
	touch $(DESTDIR)$(SYSCONFDIR)/nvme/hostid
	if [ ! -f $(DESTDIR)$(SYSCONFDIR)/nvme/discovery.conf ]; then \
		$(INSTALL) -m 644 -T ./etc/discovery.conf.in $(DESTDIR)$(SYSCONFDIR)/nvme/discovery.conf; \
	fi

install-spec: install-bin install-man install-bash-completion install-zsh-completion install-etc install-systemd install-udev install-dracut
install: install-spec install-hostparams

nvme.spec: nvme.spec.in NVME-VERSION-FILE
	sed -e 's/@@VERSION@@/$(NVME_VERSION)/g' < $< > $@+
	mv $@+ $@

70-nvmf-autoconnect.conf: nvmf-autoconnect/dracut-conf/70-nvmf-autoconnect.conf.in
	sed -e 's#@@UDEVRULESDIR@@#$(UDEVRULESDIR)#g' < $< > $@+
	mv $@+ $@

dist: nvme.spec
	git archive --format=tar --prefix=nvme-$(NVME_VERSION)/ HEAD > nvme-$(NVME_VERSION).tar
	@echo $(NVME_VERSION) > version
	$(TAR) rf  nvme-$(NVME_VERSION).tar nvme.spec version
	gzip -f -9 nvme-$(NVME_VERSION).tar

control: nvme.control.in NVME-VERSION-FILE
	sed -e 's/@@VERSION@@/$(NVME_VERSION)/g' < $< > $@+
	mv $@+ $@
	sed -e 's/@@DEPENDS@@/$(LIB_DEPENDS)/g' < $@ > $@+
	mv $@+ $@

pkg: control nvme.control.in
	mkdir -p nvme-$(NVME_VERSION)$(SBINDIR)
	mkdir -p nvme-$(NVME_VERSION)$(PREFIX)/share/man/man1
	mkdir -p nvme-$(NVME_VERSION)/DEBIAN/
	cp Documentation/*.1 nvme-$(NVME_VERSION)$(PREFIX)/share/man/man1
	cp nvme nvme-$(NVME_VERSION)$(SBINDIR)
	cp control nvme-$(NVME_VERSION)/DEBIAN/

# Make a reproducible tar.gz in the super-directory. Uses
# git-restore-mtime if available to adjust timestamps.
../nvme-cli_$(NVME_VERSION).orig.tar.gz:
	find . -type f -perm -u+rwx -exec chmod 0755 '{}' +
	find . -type f -perm -u+rw '!' -perm -u+x -exec chmod 0644 '{}' +
	if which git-restore-mtime >/dev/null; then git-restore-mtime; fi
	git ls-files | tar cf ../nvme-cli_$(NVME_VERSION).orig.tar \
	  --owner=root --group=root \
	  --transform='s#^#nvme-cli-$(NVME_VERSION)/#' --files-from -
	touch -d "`git log --format=%ci -1`" ../nvme-cli_$(NVME_VERSION).orig.tar
	gzip -f -9 ../nvme-cli_$(NVME_VERSION).orig.tar

dist-orig: ../nvme-cli_$(NVME_VERSION).orig.tar.gz

# Create a throw-away changelog, which dpkg-buildpackage uses to
# determine the package version.
deb-changelog:
	printf '%s\n\n  * Auto-release.\n\n %s\n' \
          "nvme-cli ($(NVME_VERSION)-$(NVME_DPKG_VERSION)) `lsb_release -sc`; urgency=low" \
          "-- $(AUTHOR)  `git log -1 --format=%cD`" \
	  > debian/changelog

deb: deb-changelog dist-orig
	dpkg-buildpackage -uc -us -sa

# After this target is build you need to do a debsign and dput on the
# ../<name>.changes file to upload onto the relevant PPA. For example:
#
#  > make AUTHOR='First Last <first.last@company.com>' \
#        NVME_DPKG_VERSION='0ubuntu1' deb-ppa
#  > debsign <name>.changes
#  > dput ppa:<lid>/ppa <name>.changes
#
# where lid is your launchpad.net ID.
deb-ppa: deb-changelog dist-orig
	debuild -uc -us -S

deb-light: $(NVME) pkg nvme.control.in
	dpkg-deb --build nvme-$(NVME_VERSION)

rpm: dist
	$(RPMBUILD) --define '_prefix $(DESTDIR)$(PREFIX)' \
	--define '_libdir $(DESTDIR)${LIBDIR}' \
	--define '_sysconfdir $(DESTDIR)$(SYSCONFDIR)' \
	-ta nvme-$(NVME_VERSION).tar.gz

.PHONY: default doc all clean clobber install-man install-bin install
.PHONY: dist pkg dist-orig deb deb-light rpm FORCE test<|MERGE_RESOLUTION|>--- conflicted
+++ resolved
@@ -68,15 +68,11 @@
 	nvme-lightnvm.o fabrics.o nvme-models.o plugin.o \
 	nvme-status.o nvme-filters.o nvme-topology.o
 
-<<<<<<< HEAD
-UTIL_OBJS := util/argconfig.o util/suffix.o util/parser.o
+UTIL_OBJS := util/argconfig.o util/suffix.o util/parser.o \
+	util/cleanup.o util/log.o
 ifneq ($(LIBJSONC), 0)
 override UTIL_OBJS += util/json.o
 endif
-=======
-UTIL_OBJS := util/argconfig.o util/suffix.o util/json.o util/parser.o \
-	util/cleanup.o util/log.o
->>>>>>> 3d0fd633
 
 PLUGIN_OBJS :=					\
 	plugins/intel/intel-nvme.o		\
