--- conflicted
+++ resolved
@@ -166,13 +166,8 @@
 int nvme_get_property(int fd, int offset, uint64_t *value);
 int nvme_sanitize(int fd, __u8 sanact, __u8 ause, __u8 owpass, __u8 oipbp,
 		  __u8 no_dealloc, __u32 ovrpat);
-<<<<<<< HEAD
-int nvme_self_test_start(int fd, __u32 nsid, __u32 cdw10);
-int nvme_self_test_log(int fd, __u32 size, struct nvme_self_test_log *self_test_log);
-=======
 int nvme_self_test_start(int fd, __u32 nsid, __u8 stc);
 int nvme_self_test_log(int fd, __u32 nsid, struct nvme_self_test_log *self_test_log);
->>>>>>> 64c27f80
 int nvme_virtual_mgmt(int fd, __u32 cdw10, __u32 cdw11, __u32 *result);
 
 int nvme_zns_mgmt_send(int fd, __u32 nsid, __u64 slba, bool select_all,
