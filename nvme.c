--- conflicted
+++ resolved
@@ -3268,17 +3268,9 @@
 
 	if (!cfg.namespace_id) {
 		cfg.namespace_id = get_nsid(fd);
-<<<<<<< HEAD
-=======
 		if (cfg.namespace_id <= 0)
 			return EINVAL;
 	}
-	if (cfg.iekey > 1) {
-		fprintf(stderr, "invalid iekey:%d\n", cfg.iekey);
-		err = EINVAL;
-		goto close_fd;
-	}
->>>>>>> 960de1bd
 	if (cfg.rrela > 7) {
 		fprintf(stderr, "invalid rrela:%d\n", cfg.rrela);
 		err = EINVAL;
